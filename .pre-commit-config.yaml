repos:
  # 1) Node-based OpenAPI lint (reuses node_modules)
  - repo: local
    hooks:
      - id: openapi-lint
        name: Lint OpenAPI spec
        entry: redocly lint api/openapi.yaml
        language: node
        files: api/openapi\\.yaml$
        pass_filenames: false

<<<<<<< HEAD
      - id: bundle-openapi
        name: Bundle ReDoc HTML
        entry: bash -c 'npx redoc-cli bundle api/openapi.yaml -o docs/api.html'
        language: system
        files: ^api/openapi\.yaml$
        pass_filenames: false
=======
  # 2) Ruff & Ruff-format (no --jobs flag here)
  - repo: https://github.com/astral-sh/ruff-pre-commit
    rev: v0.5.5
    hooks:
      - id: ruff
        args: [--fix, --exit-non-zero-on-fix]
      - id: ruff-format
>>>>>>> 2af37d8a

# Global configuration
default_stages: [pre-commit]
fail_fast: false
minimum_pre_commit_version: "3.0.0"<|MERGE_RESOLUTION|>--- conflicted
+++ resolved
@@ -9,14 +9,13 @@
         files: api/openapi\\.yaml$
         pass_filenames: false
 
-<<<<<<< HEAD
       - id: bundle-openapi
         name: Bundle ReDoc HTML
         entry: bash -c 'npx redoc-cli bundle api/openapi.yaml -o docs/api.html'
         language: system
         files: ^api/openapi\.yaml$
         pass_filenames: false
-=======
+
   # 2) Ruff & Ruff-format (no --jobs flag here)
   - repo: https://github.com/astral-sh/ruff-pre-commit
     rev: v0.5.5
@@ -24,7 +23,6 @@
       - id: ruff
         args: [--fix, --exit-non-zero-on-fix]
       - id: ruff-format
->>>>>>> 2af37d8a
 
 # Global configuration
 default_stages: [pre-commit]
